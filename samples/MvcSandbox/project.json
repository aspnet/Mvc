--- conflicted
+++ resolved
@@ -5,31 +5,17 @@
     "preserveCompilationContext": true
   },
   "dependencies": {
-<<<<<<< HEAD
-    "Microsoft.AspNetCore.Diagnostics": "1.1.0-*",
-    "Microsoft.AspNetCore.Mvc": "1.1.0-*",
-    "Microsoft.AspnetCore.Mvc.Mobile": "1.0.0-*",
-=======
     "Microsoft.AspNetCore.Diagnostics": "1.0.0",
     "Microsoft.AspNetCore.Mvc": "1.0.1",
->>>>>>> 036dae29
     "Microsoft.AspNetCore.Razor.Tools": {
       "type": "build",
       "version": "1.0.0-preview2-final"
     },
-<<<<<<< HEAD
-    "Microsoft.AspNetCore.Server.IISIntegration": "1.1.0-*",
-    "Microsoft.AspNetCore.Server.Kestrel": "1.1.0-*",
-    "Microsoft.AspNetCore.StaticFiles": "1.1.0-*",
-    "Microsoft.Extensions.Configuration.Json": "1.1.0-*",
-    "Microsoft.Extensions.Logging.Console": "1.1.0-*"
-=======
     "Microsoft.AspNetCore.Server.IISIntegration": "1.0.0",
     "Microsoft.AspNetCore.Server.Kestrel": "1.0.0",
     "Microsoft.AspNetCore.StaticFiles": "1.0.0",
     "Microsoft.Extensions.Configuration.Json": "1.0.0",
     "Microsoft.Extensions.Logging.Console": "1.0.0"
->>>>>>> 036dae29
   },
   "publishOptions": {
     "include": [
@@ -43,7 +29,7 @@
     "Microsoft.DotNet.Watcher.Tools": "1.0.0-*"
   },
   "frameworks": {
-    "net451": { },
+    "net451": {},
     "netcoreapp1.0": {
       "dependencies": {
         "Microsoft.NETCore.App": {
