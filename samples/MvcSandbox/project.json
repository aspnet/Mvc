--- conflicted
+++ resolved
@@ -11,20 +11,11 @@
       "type": "build",
       "version": "1.0.0-*"
     },
-<<<<<<< HEAD
-    "Microsoft.AspNetCore.Server.IISIntegration": "1.0.0-*",
-    "Microsoft.AspNetCore.Server.Kestrel": "1.0.0-*",
-    "Microsoft.AspNetCore.StaticFiles": "1.0.0-*",
-    "Microsoft.Extensions.Configuration.Json": "1.0.0-*",
-    "Microsoft.Extensions.Logging.Console": "1.0.0-*",
-    "Microsoft.AspnetCore.Mvc.Mobile": "1.0.0-*"
-=======
     "Microsoft.AspNetCore.Server.IISIntegration": "1.1.0-*",
     "Microsoft.AspNetCore.Server.Kestrel": "1.1.0-*",
     "Microsoft.AspNetCore.StaticFiles": "1.1.0-*",
     "Microsoft.Extensions.Configuration.Json": "1.1.0-*",
     "Microsoft.Extensions.Logging.Console": "1.1.0-*"
->>>>>>> cd7954a1
   },
   "publishOptions": {
     "include": [
@@ -38,9 +29,6 @@
     "Microsoft.DotNet.Watcher.Tools": "1.0.0-*"
   },
   "frameworks": {
-<<<<<<< HEAD
-    "net451": {}
-=======
     "net451": {},
     "netcoreapp1.0": {
       "dependencies": {
@@ -50,6 +38,5 @@
         }
       }
     }
->>>>>>> cd7954a1
   }
 }