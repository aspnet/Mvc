init:
  - git config --global core.autocrlf true
branches:
  only:
    - master
    - release
    - dev
    - /^(.*\/)?ci-.*$/
build_script:
  - ps: .\build.ps1
clone_depth: 1
test: off
deploy: off
<<<<<<< HEAD
os: Visual Studio 2017 RC
artifacts:
  - path: artifacts\build\*.nupkg
=======
os: Visual Studio 2017
>>>>>>> bee1a55c
<|MERGE_RESOLUTION|>--- conflicted
+++ resolved
@@ -11,10 +11,6 @@
 clone_depth: 1
 test: off
 deploy: off
-<<<<<<< HEAD
-os: Visual Studio 2017 RC
+os: Visual Studio 2017
 artifacts:
-  - path: artifacts\build\*.nupkg
-=======
-os: Visual Studio 2017
->>>>>>> bee1a55c
+  - path: artifacts\build\*.nupkg