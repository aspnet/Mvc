--- conflicted
+++ resolved
@@ -1,10 +1,6 @@
 {
   "description": "ASP.NET Core MVC cross-origin resource sharing (CORS) features.",
-<<<<<<< HEAD
-  "version": "1.1.0-*",
-=======
   "version": "1.0.1",
->>>>>>> 036dae29
   "packOptions": {
     "repository": {
       "type": "git",
@@ -25,13 +21,8 @@
     "xmlDoc": true
   },
   "dependencies": {
-<<<<<<< HEAD
-    "Microsoft.AspNetCore.Cors": "1.1.0-*",
-    "Microsoft.AspNetCore.Mvc.Core": "1.1.0-*"
-=======
     "Microsoft.AspNetCore.Cors": "1.0.0",
     "Microsoft.AspNetCore.Mvc.Core": "1.0.1"
->>>>>>> 036dae29
   },
   "frameworks": {
     "net451": {},
