{
  "description": "ASP.NET Core MVC view rendering features. Contains common types used in most MVC applications as well as view rendering features such as view engines, views, view components, and HTML helpers.\r\nCommonly used types:\r\nMicrosoft.AspNetCore.Mvc.Controller\r\nMicrosoft.AspNetCore.Mvc.ValidateAntiForgeryTokenAttribute\r\nMicrosoft.AspNetCore.Mvc.ViewComponent",
<<<<<<< HEAD
  "version": "1.1.0-*",
=======
  "version": "1.0.1",
>>>>>>> 036dae29
  "packOptions": {
    "repository": {
      "type": "git",
      "url": "git://github.com/aspnet/mvc"
    },
    "tags": [
      "aspnetcore",
      "aspnetcoremvc"
    ]
  },
  "buildOptions": {
    "warningsAsErrors": true,
    "keyFile": "../../tools/Key.snk",
    "nowarn": [
      "CS1591"
    ],
    "xmlDoc": true
  },
  "dependencies": {
<<<<<<< HEAD
    "Microsoft.AspNetCore.Antiforgery": "1.1.0-*",
    "Microsoft.AspNetCore.Diagnostics.Abstractions": "1.1.0-*",
    "Microsoft.AspNetCore.Html.Abstractions": "1.1.0-*",
    "Microsoft.AspNetCore.Mvc.Core": "1.1.0-*",
    "Microsoft.AspNetCore.Mvc.DataAnnotations": "1.1.0-*",
    "Microsoft.AspNetCore.Mvc.Formatters.Json": "1.1.0-*",
    "Microsoft.Extensions.ClosedGenericMatcher.Sources": {
      "version": "1.1.0-*",
      "type": "build"
    },
    "Microsoft.Extensions.CopyOnWriteDictionary.Sources": {
      "version": "1.1.0-*",
      "type": "build"
    },
    "Microsoft.Extensions.PropertyActivator.Sources": {
      "version": "1.1.0-*",
      "type": "build"
    },
    "Microsoft.Extensions.PropertyHelper.Sources": {
      "version": "1.1.0-*",
      "type": "build"
    },
    "Microsoft.Extensions.HashCodeCombiner.Sources": {
      "version": "1.1.0-*",
      "type": "build"
    },
    "Microsoft.Extensions.WebEncoders": "1.1.0-*",
=======
    "Microsoft.AspNetCore.Antiforgery": "1.0.1",
    "Microsoft.AspNetCore.Diagnostics.Abstractions": "1.0.0",
    "Microsoft.AspNetCore.Html.Abstractions": "1.0.0",
    "Microsoft.AspNetCore.Mvc.Core": "1.0.1",
    "Microsoft.AspNetCore.Mvc.DataAnnotations": "1.0.1",
    "Microsoft.AspNetCore.Mvc.Formatters.Json": "1.0.1",
    "Microsoft.Extensions.ClosedGenericMatcher.Sources": {
      "version": "1.0.0-rtm-21431",
      "type": "build"
    },
    "Microsoft.Extensions.CopyOnWriteDictionary.Sources": {
      "version": "1.0.0-rtm-21431",
      "type": "build"
    },
    "Microsoft.Extensions.PropertyActivator.Sources": {
      "version": "1.0.0-rtm-21431",
      "type": "build"
    },
    "Microsoft.Extensions.PropertyHelper.Sources": {
      "version": "1.0.0-rtm-21431",
      "type": "build"
    },
    "Microsoft.Extensions.HashCodeCombiner.Sources": {
      "version": "1.0.0-rtm-21431",
      "type": "build"
    },
    "Microsoft.Extensions.WebEncoders": "1.0.0",
>>>>>>> 036dae29
    "Newtonsoft.Json": "9.0.1",
    "System.Buffers": "4.0.0"
  },
  "frameworks": {
    "net451": {},
    "netstandard1.6": {
      "dependencies": {
        "System.Runtime.Serialization.Primitives": "4.1.1"
      }
    }
  }
}<|MERGE_RESOLUTION|>--- conflicted
+++ resolved
@@ -1,10 +1,6 @@
 {
   "description": "ASP.NET Core MVC view rendering features. Contains common types used in most MVC applications as well as view rendering features such as view engines, views, view components, and HTML helpers.\r\nCommonly used types:\r\nMicrosoft.AspNetCore.Mvc.Controller\r\nMicrosoft.AspNetCore.Mvc.ValidateAntiForgeryTokenAttribute\r\nMicrosoft.AspNetCore.Mvc.ViewComponent",
-<<<<<<< HEAD
-  "version": "1.1.0-*",
-=======
   "version": "1.0.1",
->>>>>>> 036dae29
   "packOptions": {
     "repository": {
       "type": "git",
@@ -24,35 +20,6 @@
     "xmlDoc": true
   },
   "dependencies": {
-<<<<<<< HEAD
-    "Microsoft.AspNetCore.Antiforgery": "1.1.0-*",
-    "Microsoft.AspNetCore.Diagnostics.Abstractions": "1.1.0-*",
-    "Microsoft.AspNetCore.Html.Abstractions": "1.1.0-*",
-    "Microsoft.AspNetCore.Mvc.Core": "1.1.0-*",
-    "Microsoft.AspNetCore.Mvc.DataAnnotations": "1.1.0-*",
-    "Microsoft.AspNetCore.Mvc.Formatters.Json": "1.1.0-*",
-    "Microsoft.Extensions.ClosedGenericMatcher.Sources": {
-      "version": "1.1.0-*",
-      "type": "build"
-    },
-    "Microsoft.Extensions.CopyOnWriteDictionary.Sources": {
-      "version": "1.1.0-*",
-      "type": "build"
-    },
-    "Microsoft.Extensions.PropertyActivator.Sources": {
-      "version": "1.1.0-*",
-      "type": "build"
-    },
-    "Microsoft.Extensions.PropertyHelper.Sources": {
-      "version": "1.1.0-*",
-      "type": "build"
-    },
-    "Microsoft.Extensions.HashCodeCombiner.Sources": {
-      "version": "1.1.0-*",
-      "type": "build"
-    },
-    "Microsoft.Extensions.WebEncoders": "1.1.0-*",
-=======
     "Microsoft.AspNetCore.Antiforgery": "1.0.1",
     "Microsoft.AspNetCore.Diagnostics.Abstractions": "1.0.0",
     "Microsoft.AspNetCore.Html.Abstractions": "1.0.0",
@@ -80,7 +47,6 @@
       "type": "build"
     },
     "Microsoft.Extensions.WebEncoders": "1.0.0",
->>>>>>> 036dae29
     "Newtonsoft.Json": "9.0.1",
     "System.Buffers": "4.0.0"
   },
