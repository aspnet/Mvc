--- conflicted
+++ resolved
@@ -1,10 +1,6 @@
 {
   "description": "ASP.NET Core MVC abstractions and interfaces for action invocation and dispatching, authorization, action filters, formatters, model binding, routing, validation, and more.\r\nCommonly used types:\r\nMicrosoft.AspNetCore.Mvc.IActionResult",
-<<<<<<< HEAD
-  "version": "1.1.0-*",
-=======
   "version": "1.0.1",
->>>>>>> 036dae29
   "packOptions": {
     "repository": {
       "type": "git",
@@ -24,26 +20,6 @@
     "xmlDoc": true
   },
   "dependencies": {
-<<<<<<< HEAD
-    "Microsoft.AspNetCore.Routing.Abstractions": "1.1.0-*",
-    "Microsoft.Extensions.ClosedGenericMatcher.Sources": {
-      "version": "1.1.0-*",
-      "type": "build"
-    },
-    "Microsoft.Extensions.CopyOnWriteDictionary.Sources": {
-      "version": "1.1.0-*",
-      "type": "build"
-    },
-    "Microsoft.Extensions.HashCodeCombiner.Sources": {
-      "version": "1.1.0-*",
-      "type": "build"
-    },
-    "Microsoft.Extensions.PropertyHelper.Sources": {
-      "version": "1.1.0-*",
-      "type": "build"
-    },
-    "Microsoft.Net.Http.Headers": "1.1.0-*"
-=======
     "Microsoft.AspNetCore.Routing.Abstractions": "1.0.0",
     "Microsoft.Extensions.ClosedGenericMatcher.Sources": {
       "version": "1.0.0-rtm-21431",
@@ -62,7 +38,6 @@
       "type": "build"
     },
     "Microsoft.Net.Http.Headers": "1.0.0"
->>>>>>> 036dae29
   },
   "frameworks": {
     "net451": {},
