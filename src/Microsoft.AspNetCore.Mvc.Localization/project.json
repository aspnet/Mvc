--- conflicted
+++ resolved
@@ -1,10 +1,6 @@
 {
   "description": "ASP.NET Core MVC features that enable globalization and localization of applications.\r\nCommonly used types:\r\nMicrosoft.AspNetCore.Mvc.Localization.IHtmlLocalizer<TResource>\r\nMicrosoft.AspNetCore.Mvc.Localization.IViewLocalizer",
-<<<<<<< HEAD
-  "version": "1.1.0-*",
-=======
   "version": "1.0.1",
->>>>>>> 036dae29
   "buildOptions": {
     "warningsAsErrors": true,
     "keyFile": "../../tools/Key.snk",
@@ -14,21 +10,12 @@
     "xmlDoc": true
   },
   "dependencies": {
-<<<<<<< HEAD
-    "Microsoft.AspNetCore.Localization": "1.1.0-*",
-    "Microsoft.AspNetCore.Mvc.Razor": "1.1.0-*",
-    "Microsoft.Extensions.DependencyInjection": "1.1.0-*",
-    "Microsoft.Extensions.Localization": "1.1.0-*",
-    "Microsoft.Extensions.PropertyHelper.Sources": {
-      "version": "1.1.0-*",
-=======
     "Microsoft.AspNetCore.Localization": "1.0.0",
     "Microsoft.AspNetCore.Mvc.Razor": "1.0.1",
     "Microsoft.Extensions.DependencyInjection": "1.0.0",
     "Microsoft.Extensions.Localization": "1.0.0",
     "Microsoft.Extensions.PropertyHelper.Sources": {
       "version": "1.0.0-rtm-21431",
->>>>>>> 036dae29
       "type": "build"
     }
   },
