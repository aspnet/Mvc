{
  "description": "ASP.NET Core MVC default tag helpers. Contains tag helpers for anchor tags, HTML input elements, caching, scripts, links (for CSS), and more.",
<<<<<<< HEAD
  "version": "1.1.0-*",
=======
  "version": "1.0.1",
>>>>>>> 036dae29
  "packOptions": {
    "repository": {
      "type": "git",
      "url": "git://github.com/aspnet/mvc"
    },
    "tags": [
      "aspnetcore",
      "aspnetcoremvc",
      "taghelper",
      "taghelpers"
    ]
  },
  "buildOptions": {
    "warningsAsErrors": true,
    "keyFile": "../../tools/Key.snk",
    "nowarn": [
      "CS1591"
    ],
    "xmlDoc": true
  },
  "dependencies": {
<<<<<<< HEAD
    "Microsoft.AspNetCore.Mvc.Razor": "1.1.0-*",
    "Microsoft.Extensions.Caching.Memory": "1.1.0-*",
    "Microsoft.Extensions.FileSystemGlobbing": "1.1.0-*",
    "Microsoft.Extensions.Logging.Abstractions": {
      "version": "1.1.0-*",
      "type": "build"
    },
    "Microsoft.Extensions.Primitives": "1.1.0-*",
    "Microsoft.Extensions.PropertyHelper.Sources": {
      "version": "1.1.0-*",
      "type": "build"
    },
    "Microsoft.Extensions.HashCodeCombiner.Sources": {
      "version": "1.1.0-*",
=======
    "Microsoft.AspNetCore.Mvc.Razor": "1.0.1",
    "Microsoft.Extensions.Caching.Memory": "1.0.0",
    "Microsoft.Extensions.FileSystemGlobbing": "1.0.0",
    "Microsoft.Extensions.Logging.Abstractions": {
      "version": "1.0.0",
      "type": "build"
    },
    "Microsoft.Extensions.Primitives": "1.0.0",
    "Microsoft.Extensions.PropertyHelper.Sources": {
      "version": "1.0.0-rtm-21431",
      "type": "build"
    },
    "Microsoft.Extensions.HashCodeCombiner.Sources": {
      "version": "1.0.0-rtm-21431",
>>>>>>> 036dae29
      "type": "build"
    }
  },
  "frameworks": {
    "net451": {},
    "netstandard1.6": {}
  }
}<|MERGE_RESOLUTION|>--- conflicted
+++ resolved
@@ -1,10 +1,6 @@
 {
   "description": "ASP.NET Core MVC default tag helpers. Contains tag helpers for anchor tags, HTML input elements, caching, scripts, links (for CSS), and more.",
-<<<<<<< HEAD
-  "version": "1.1.0-*",
-=======
   "version": "1.0.1",
->>>>>>> 036dae29
   "packOptions": {
     "repository": {
       "type": "git",
@@ -26,22 +22,6 @@
     "xmlDoc": true
   },
   "dependencies": {
-<<<<<<< HEAD
-    "Microsoft.AspNetCore.Mvc.Razor": "1.1.0-*",
-    "Microsoft.Extensions.Caching.Memory": "1.1.0-*",
-    "Microsoft.Extensions.FileSystemGlobbing": "1.1.0-*",
-    "Microsoft.Extensions.Logging.Abstractions": {
-      "version": "1.1.0-*",
-      "type": "build"
-    },
-    "Microsoft.Extensions.Primitives": "1.1.0-*",
-    "Microsoft.Extensions.PropertyHelper.Sources": {
-      "version": "1.1.0-*",
-      "type": "build"
-    },
-    "Microsoft.Extensions.HashCodeCombiner.Sources": {
-      "version": "1.1.0-*",
-=======
     "Microsoft.AspNetCore.Mvc.Razor": "1.0.1",
     "Microsoft.Extensions.Caching.Memory": "1.0.0",
     "Microsoft.Extensions.FileSystemGlobbing": "1.0.0",
@@ -56,7 +36,6 @@
     },
     "Microsoft.Extensions.HashCodeCombiner.Sources": {
       "version": "1.0.0-rtm-21431",
->>>>>>> 036dae29
       "type": "build"
     }
   },
