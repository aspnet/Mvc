--- conflicted
+++ resolved
@@ -1,10 +1,6 @@
 {
   "description": "ASP.NET Core MVC formatters for JSON input and output and for JSON PATCH input using Json.NET.",
-<<<<<<< HEAD
-  "version": "1.1.0-*",
-=======
   "version": "1.0.1",
->>>>>>> 036dae29
   "packOptions": {
     "repository": {
       "type": "git",
@@ -25,17 +21,10 @@
     "xmlDoc": true
   },
   "dependencies": {
-<<<<<<< HEAD
-    "Microsoft.AspNetCore.JsonPatch": "1.1.0-*",
-    "Microsoft.AspNetCore.Mvc.Core": "1.1.0-*",
-    "Microsoft.Extensions.ClosedGenericMatcher.Sources": {
-      "version": "1.1.0-*",
-=======
     "Microsoft.AspNetCore.JsonPatch": "1.0.0",
     "Microsoft.AspNetCore.Mvc.Core": "1.0.1",
     "Microsoft.Extensions.ClosedGenericMatcher.Sources": {
       "version": "1.0.0-rtm-21431",
->>>>>>> 036dae29
       "type": "build"
     }
   },
