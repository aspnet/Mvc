﻿<?xml version="1.0" encoding="utf-8"?>
<configuration>
  <packageSources>
<<<<<<< HEAD
    <add key="AspNetVNext" value="https://www.myget.org/F/aspnetcidev/api/v3/index.json" />
=======
    <clear />
    <add key="AspNetCore" value="https://dotnet.myget.org/F/aspnetcore-master/api/v3/index.json" />
>>>>>>> 036dae29
    <add key="NuGet" value="https://api.nuget.org/v3/index.json" />
  </packageSources>
</configuration><|MERGE_RESOLUTION|>--- conflicted
+++ resolved
@@ -1,12 +1,8 @@
-﻿<?xml version="1.0" encoding="utf-8"?>
+<?xml version="1.0" encoding="utf-8"?>
 <configuration>
   <packageSources>
-<<<<<<< HEAD
-    <add key="AspNetVNext" value="https://www.myget.org/F/aspnetcidev/api/v3/index.json" />
-=======
     <clear />
     <add key="AspNetCore" value="https://dotnet.myget.org/F/aspnetcore-master/api/v3/index.json" />
->>>>>>> 036dae29
     <add key="NuGet" value="https://api.nuget.org/v3/index.json" />
   </packageSources>
 </configuration>