{
  "buildOptions": {
    "emitEntryPoint": true,
    "preserveCompilationContext": true
  },
  "publishOptions": {
    "include": [
      "web.config"
    ]
  },
  "dependencies": {
<<<<<<< HEAD
    "Microsoft.AspNetCore.Server.IISIntegration": "1.1.0-*",
    "Microsoft.AspNetCore.Server.Kestrel": "1.1.0-*",
    "Microsoft.AspNetCore.Cors": "1.1.0-*",
    "Microsoft.AspNetCore.Mvc": "1.1.0-*",
    "Microsoft.AspNetCore.Mvc.Formatters.Xml": "1.1.0-*",
    "Microsoft.AspNetCore.Mvc.TestConfiguration": "1.0.0",
    "Microsoft.AspNetCore.StaticFiles": "1.1.0-*"
=======
    "Microsoft.AspNetCore.Server.IISIntegration": "1.0.0",
    "Microsoft.AspNetCore.Server.Kestrel": "1.0.0",
    "Microsoft.AspNetCore.Cors": "1.0.0",
    "Microsoft.AspNetCore.Mvc": "1.0.1",
    "Microsoft.AspNetCore.Mvc.Formatters.Xml": "1.0.1",
    "Microsoft.AspNetCore.Mvc.TestConfiguration": "1.0.1",
    "Microsoft.AspNetCore.StaticFiles": "1.0.0"
>>>>>>> 036dae29
  },
  "frameworks": {
    "net451": {},
    "netcoreapp1.0": {
      "imports": [
        "dnxcore50",
        "portable-net451+win8"
      ],
      "dependencies": {
        "Microsoft.NETCore.App": {
          "version": "1.0.0",
          "type": "platform"
        }
      }
    }
  },
  "tools": {
    "Microsoft.AspNetCore.Server.IISIntegration.Tools": {
      "version": "1.0.0-*",
      "imports": "portable-net45+wp80+win8+wpa81+dnxcore50"
    }
  },
  "scripts": {
    "postpublish": "dotnet publish-iis --publish-folder %publish:OutputPath% --framework %publish:FullTargetFramework%"
  }
}<|MERGE_RESOLUTION|>--- conflicted
+++ resolved
@@ -9,15 +9,6 @@
     ]
   },
   "dependencies": {
-<<<<<<< HEAD
-    "Microsoft.AspNetCore.Server.IISIntegration": "1.1.0-*",
-    "Microsoft.AspNetCore.Server.Kestrel": "1.1.0-*",
-    "Microsoft.AspNetCore.Cors": "1.1.0-*",
-    "Microsoft.AspNetCore.Mvc": "1.1.0-*",
-    "Microsoft.AspNetCore.Mvc.Formatters.Xml": "1.1.0-*",
-    "Microsoft.AspNetCore.Mvc.TestConfiguration": "1.0.0",
-    "Microsoft.AspNetCore.StaticFiles": "1.1.0-*"
-=======
     "Microsoft.AspNetCore.Server.IISIntegration": "1.0.0",
     "Microsoft.AspNetCore.Server.Kestrel": "1.0.0",
     "Microsoft.AspNetCore.Cors": "1.0.0",
@@ -25,7 +16,6 @@
     "Microsoft.AspNetCore.Mvc.Formatters.Xml": "1.0.1",
     "Microsoft.AspNetCore.Mvc.TestConfiguration": "1.0.1",
     "Microsoft.AspNetCore.StaticFiles": "1.0.0"
->>>>>>> 036dae29
   },
   "frameworks": {
     "net451": {},
