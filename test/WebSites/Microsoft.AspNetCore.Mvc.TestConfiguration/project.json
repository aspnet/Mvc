{
  "version": "1.0.1",
  "dependencies": {
<<<<<<< HEAD
    "Microsoft.AspNetCore.Http": "1.1.0-*",
    "Microsoft.AspNetCore.Http.Extensions": "1.1.0-*",
    "Microsoft.AspNetCore.Testing": "1.1.0-*",
    "Microsoft.Extensions.Configuration": "1.1.0-*",
    "Microsoft.Extensions.DependencyInjection": "1.1.0-*"
=======
    "Microsoft.AspNetCore.Http": "1.0.0",
    "Microsoft.AspNetCore.Http.Extensions": "1.0.0",
    "Microsoft.AspNetCore.Testing": "1.0.0-rtm-21431",
    "Microsoft.Extensions.Configuration": "1.0.0",
    "Microsoft.Extensions.DependencyInjection": "1.0.0"
>>>>>>> 036dae29
  },
  "frameworks": {
    "net451": {},
    "netstandard1.3": {
      "imports": [
        "dotnet4.5",
        "portable-net451+win8"
      ],
      "dependencies": {
        "NETStandard.Library": "1.6.0"
      }
    }
  }
}<|MERGE_RESOLUTION|>--- conflicted
+++ resolved
@@ -1,19 +1,11 @@
 {
   "version": "1.0.1",
   "dependencies": {
-<<<<<<< HEAD
-    "Microsoft.AspNetCore.Http": "1.1.0-*",
-    "Microsoft.AspNetCore.Http.Extensions": "1.1.0-*",
-    "Microsoft.AspNetCore.Testing": "1.1.0-*",
-    "Microsoft.Extensions.Configuration": "1.1.0-*",
-    "Microsoft.Extensions.DependencyInjection": "1.1.0-*"
-=======
     "Microsoft.AspNetCore.Http": "1.0.0",
     "Microsoft.AspNetCore.Http.Extensions": "1.0.0",
     "Microsoft.AspNetCore.Testing": "1.0.0-rtm-21431",
     "Microsoft.Extensions.Configuration": "1.0.0",
     "Microsoft.Extensions.DependencyInjection": "1.0.0"
->>>>>>> 036dae29
   },
   "frameworks": {
     "net451": {},
