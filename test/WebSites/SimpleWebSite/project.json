{
  "buildOptions": {
    "emitEntryPoint": true,
    "preserveCompilationContext": true
  },
  "dependencies": {
<<<<<<< HEAD
    "Microsoft.AspNetCore.Mvc": "1.1.0-*",
    "Microsoft.AspNetCore.Server.IISIntegration": "1.1.0-*",
    "Microsoft.AspNetCore.Server.Kestrel": "1.1.0-*"
=======
    "Microsoft.AspNetCore.Mvc": "1.0.1",
    "Microsoft.AspNetCore.Server.IISIntegration": "1.0.0",
    "Microsoft.AspNetCore.Server.Kestrel": "1.0.0"
>>>>>>> 036dae29
  },
  "frameworks": {
    "net451": {},
    "netcoreapp1.0": {
      "imports": [
        "dnxcore50",
        "portable-net451+win8"
      ],
      "dependencies": {
        "Microsoft.NETCore.App": {
          "version": "1.0.0",
          "type": "platform"
        }
      }
    }
  },
  "publishOptions": {
    "include": [
      "web.config"
    ]
  },
  "tools": {
    "Microsoft.AspNetCore.Server.IISIntegration.Tools": {
      "version": "1.0.0-*",
      "imports": "portable-net45+wp80+win8+wpa81+dnxcore50"
    }
  },
  "scripts": {
    "postpublish": "dotnet publish-iis --publish-folder %publish:OutputPath% --framework %publish:FullTargetFramework%"
  }
}<|MERGE_RESOLUTION|>--- conflicted
+++ resolved
@@ -4,15 +4,9 @@
     "preserveCompilationContext": true
   },
   "dependencies": {
-<<<<<<< HEAD
-    "Microsoft.AspNetCore.Mvc": "1.1.0-*",
-    "Microsoft.AspNetCore.Server.IISIntegration": "1.1.0-*",
-    "Microsoft.AspNetCore.Server.Kestrel": "1.1.0-*"
-=======
     "Microsoft.AspNetCore.Mvc": "1.0.1",
     "Microsoft.AspNetCore.Server.IISIntegration": "1.0.0",
     "Microsoft.AspNetCore.Server.Kestrel": "1.0.0"
->>>>>>> 036dae29
   },
   "frameworks": {
     "net451": {},
