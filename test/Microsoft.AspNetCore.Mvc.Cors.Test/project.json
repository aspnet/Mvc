{
  "buildOptions": {
    "warningsAsErrors": true
  },
  "dependencies": {
<<<<<<< HEAD
    "dotnet-test-xunit": "1.0.0-*",
    "Microsoft.AspNetCore.Http": "1.1.0-*",
    "Microsoft.AspNetCore.Mvc": "1.1.0-*",
    "Microsoft.AspNetCore.Mvc.Formatters.Xml": "1.1.0-*",
=======
    "dotnet-test-xunit": "1.0.0-rc3-000000-01",
    "Microsoft.AspNetCore.Http": "1.0.0",
    "Microsoft.AspNetCore.Mvc": "1.0.1",
    "Microsoft.AspNetCore.Mvc.Formatters.Xml": "1.0.1",
>>>>>>> 036dae29
    "Microsoft.AspNetCore.Mvc.TestCommon": {
      "version": "1.1.0-*",
      "type": "build"
    },
<<<<<<< HEAD
    "Microsoft.AspNetCore.Testing": "1.1.0-*",
    "Microsoft.Extensions.DependencyInjection": "1.1.0-*",
    "Microsoft.Extensions.Logging.Testing": "1.1.0-*"
=======
    "Microsoft.AspNetCore.Testing": "1.0.0-rtm-21431",
    "Microsoft.Extensions.DependencyInjection": "1.0.0",
    "Microsoft.Extensions.Logging.Testing": "1.0.0-rtm-21431"
>>>>>>> 036dae29
  },
  "testRunner": "xunit",
  "frameworks": {
    "netcoreapp1.0": {
      "imports": [
        "dnxcore50",
        "portable-net451+win8"
      ],
      "dependencies": {
        "Microsoft.NETCore.App": {
          "version": "1.0.0",
          "type": "platform"
        },
        "moq.netcore": "4.4.0-beta8",
        "System.Diagnostics.Process": "4.1.0",
        "System.Diagnostics.TraceSource": "4.0.0"
      }
    },
    "net451": {
      "dependencies": {
        "Moq": "4.2.1312.1622"
      }
    }
  }
}<|MERGE_RESOLUTION|>--- conflicted
+++ resolved
@@ -3,30 +3,17 @@
     "warningsAsErrors": true
   },
   "dependencies": {
-<<<<<<< HEAD
-    "dotnet-test-xunit": "1.0.0-*",
-    "Microsoft.AspNetCore.Http": "1.1.0-*",
-    "Microsoft.AspNetCore.Mvc": "1.1.0-*",
-    "Microsoft.AspNetCore.Mvc.Formatters.Xml": "1.1.0-*",
-=======
     "dotnet-test-xunit": "1.0.0-rc3-000000-01",
     "Microsoft.AspNetCore.Http": "1.0.0",
     "Microsoft.AspNetCore.Mvc": "1.0.1",
     "Microsoft.AspNetCore.Mvc.Formatters.Xml": "1.0.1",
->>>>>>> 036dae29
     "Microsoft.AspNetCore.Mvc.TestCommon": {
-      "version": "1.1.0-*",
+      "version": "1.0.0-*",
       "type": "build"
     },
-<<<<<<< HEAD
-    "Microsoft.AspNetCore.Testing": "1.1.0-*",
-    "Microsoft.Extensions.DependencyInjection": "1.1.0-*",
-    "Microsoft.Extensions.Logging.Testing": "1.1.0-*"
-=======
     "Microsoft.AspNetCore.Testing": "1.0.0-rtm-21431",
     "Microsoft.Extensions.DependencyInjection": "1.0.0",
     "Microsoft.Extensions.Logging.Testing": "1.0.0-rtm-21431"
->>>>>>> 036dae29
   },
   "testRunner": "xunit",
   "frameworks": {
