--- conflicted
+++ resolved
@@ -3,21 +3,12 @@
     "warningsAsErrors": true
   },
   "dependencies": {
-<<<<<<< HEAD
-    "dotnet-test-xunit": "1.0.0-*",
-    "Microsoft.AspNetCore.Http": "1.1.0-*",
-    "Microsoft.AspNetCore.Mvc.WebApiCompatShim": "1.1.0-*",
-    "Microsoft.AspNetCore.Testing": "1.1.0-*",
-    "Microsoft.Extensions.Logging.Testing": "1.1.0-*",
-    "Microsoft.Extensions.DependencyInjection": "1.1.0-*",
-=======
     "dotnet-test-xunit": "1.0.0-rc3-000000-01",
     "Microsoft.AspNetCore.Http": "1.0.0",
     "Microsoft.AspNetCore.Mvc.WebApiCompatShim": "1.0.1",
     "Microsoft.AspNetCore.Testing": "1.0.0-rtm-21431",
     "Microsoft.Extensions.Logging.Testing": "1.0.0-rtm-21431",
     "Microsoft.Extensions.DependencyInjection": "1.0.0",
->>>>>>> 036dae29
     "xunit": "2.1.0"
   },
   "testRunner": "xunit",
