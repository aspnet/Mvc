﻿// Copyright (c) .NET Foundation. All rights reserved.
// Licensed under the Apache License, Version 2.0. See License.txt in the project root for license information.

using System.Collections.Generic;
using System.IO;
using System.Text;
using Microsoft.AspNetCore.Razor.Evolution;
using Microsoft.AspNetCore.Razor.Evolution.Intermediate;
using Microsoft.AspNetCore.Razor.Evolution.Legacy;
using Xunit;

namespace Microsoft.AspNetCore.Mvc.Razor.Host
{
    public class ViewComponentTagHelperPassTest
    {
        [Fact]
        public void ViewComponentTagHelperPass_Execute_IgnoresRegularTagHelper()
        {
            // Arrange
            var codeDocument = CreateDocument(@"
@addTagHelper TestTagHelper, TestAssembly
<p foo=""17"">");

            var tagHelpers = new[]
            {
                new TagHelperDescriptor()
                {
                    AssemblyName = "TestAssembly",
                    TypeName = "TestTagHelper",
                    TagName = "p",
                    Attributes = new TagHelperAttributeDescriptor[]
                    {
                        new TagHelperAttributeDescriptor()
                        {
                            TypeName = "System.Int32",
                            Name = "Foo",
                        }
                    }
                }
            };

            var engine = CreateEngine(tagHelpers);
            var pass = new ViewComponentTagHelperPass()
            {
                Engine = engine,
            };

            var irDocument = CreateIRDocument(engine, codeDocument);

            // Act
            pass.Execute(codeDocument, irDocument);

            // Assert
            var @class = FindClassNode(irDocument);
            Assert.Equal(2, @class.Children.Count); // No class node created for a VCTH
            for (var i = 0; i < @class.Children.Count; i++)
            {
                Assert.IsNotType<CSharpStatementIRNode>(@class.Children[i]);
            }
        }

        [Fact]
        public void ViewComponentTagHelperPass_Execute_CreatesViewComponentTagHelper()
        {
            // Arrange
            var codeDocument = CreateDocument(@"
@addTagHelper TestTagHelper, TestAssembly
<tagcloud foo=""17"">");

            var tagHelpers = new[]
            {
                new TagHelperDescriptor()
                {
                    AssemblyName = "TestAssembly",
                    TypeName = "TestTagHelper",
                    TagName = "tagcloud",
                    Attributes = new TagHelperAttributeDescriptor[]
                    {
                        new TagHelperAttributeDescriptor()
                        {
                            TypeName = "System.Int32",
                            Name = "Foo",
                            PropertyName = "Foo",
                        }
                    }
                }
            };

            tagHelpers[0].PropertyBag.Add(ViewComponentTagHelperDescriptorConventions.ViewComponentNameKey, "TagCloud");

            var engine = CreateEngine(tagHelpers);
            var pass = new ViewComponentTagHelperPass()
            {
                Engine = engine,
            };

            var irDocument = CreateIRDocument(engine, codeDocument);

            var expectedVCTHName = "AspNetCore.test_cshtml.__Generated__TagCloudViewComponentTagHelper";

            // Act
            pass.Execute(codeDocument, irDocument);

            // Assert
            var tagHelper = FindTagHelperNode(irDocument);
            Assert.Equal(expectedVCTHName, Assert.IsType<CreateTagHelperIRNode>(tagHelper.Children[1]).TagHelperTypeName);
            Assert.Equal(expectedVCTHName, Assert.IsType<SetTagHelperPropertyIRNode>(tagHelper.Children[2]).TagHelperTypeName);


            var @class = FindClassNode(irDocument);
            Assert.Equal(3, @class.Children.Count);

            var vcthClass = Assert.IsType<CSharpStatementIRNode>(@class.Children[2]);
            Assert.Equal(
                @"[Microsoft.AspNetCore.Razor.TagHelpers.HtmlTargetElementAttribute(""tagcloud"")]
public class __Generated__TagCloudViewComponentTagHelper : Microsoft.AspNetCore.Razor.TagHelpers.TagHelper
{
    private readonly global::Microsoft.AspNetCore.Mvc.IViewComponentHelper _helper = null;
    public __Generated__TagCloudViewComponentTagHelper(global::Microsoft.AspNetCore.Mvc.IViewComponentHelper helper)
    {
        _helper = helper;
    }
    [Microsoft.AspNetCore.Razor.TagHelpers.HtmlAttributeNotBoundAttribute, global::Microsoft.AspNetCore.Mvc.ViewFeatures.ViewContextAttribute]
    public global::Microsoft.AspNetCore.Mvc.Rendering.ViewContext ViewContext { get; set; }
    public System.Int32 Foo { get; set; }
    public override async global::System.Threading.Tasks.Task ProcessAsync(Microsoft.AspNetCore.Razor.TagHelpers.TagHelperContext context, Microsoft.AspNetCore.Razor.TagHelpers.TagHelperOutput output)
    {
        (_helper as global::Microsoft.AspNetCore.Mvc.ViewFeatures.IViewContextAware)?.Contextualize(ViewContext);
        var content = await _helper.InvokeAsync(""TagCloud"", new { Foo });
        output.TagName = null;
        output.Content.SetHtmlContent(content);
    }
}
<<<<<<< HEAD
", vcthClass.Content, ignoreLineEndingDifferences: true);
=======
",
                vcthClass.Content,
                ignoreLineEndingDifferences: true);
>>>>>>> 4a20c849
        }

        [Fact]
        public void ViewComponentTagHelperPass_Execute_CreatesViewComponentTagHelper_WithIndexer()
        {
            // Arrange
            var codeDocument = CreateDocument(@"
@addTagHelper TestTagHelper, TestAssembly
<tagcloud tag-foo=""17"">");

            var tagHelpers = new[]
            {
                new TagHelperDescriptor()
                {
                    AssemblyName = "TestAssembly",
                    TypeName = "TestTagHelper",
                    TagName = "tagcloud",
                    Attributes = new TagHelperAttributeDescriptor[]
                    {
                        new TagHelperAttributeDescriptor()
                        {
                            TypeName = "System.Collections.Generic.Dictionary<System.String, System.Int32>",
                            Name = "foo",
                            PropertyName = "Tags",
                            IsIndexer = false,
                        },
                        new TagHelperAttributeDescriptor()
                        {
                            TypeName = "System.Collections.Generic.Dictionary<System.String, System.Int32>",
                            Name = "foo-",
                            PropertyName = "Tags",
                            IsIndexer = true,
                        }
                    }
                }
            };

            tagHelpers[0].PropertyBag.Add(ViewComponentTagHelperDescriptorConventions.ViewComponentNameKey, "TagCloud");

            var engine = CreateEngine(tagHelpers);
            var pass = new ViewComponentTagHelperPass()
            {
                Engine = engine,
            };

            var irDocument = CreateIRDocument(engine, codeDocument);

            var expectedVCTHName = "AspNetCore.test_cshtml.__Generated__TagCloudViewComponentTagHelper";

            // Act
            pass.Execute(codeDocument, irDocument);

            // Assert
            var tagHelper = FindTagHelperNode(irDocument);
            Assert.Equal(expectedVCTHName, Assert.IsType<CreateTagHelperIRNode>(tagHelper.Children[1]).TagHelperTypeName);
            Assert.IsType<AddTagHelperHtmlAttributeIRNode>(tagHelper.Children[2]);

            var @class = FindClassNode(irDocument);
            Assert.Equal(3, @class.Children.Count);

            var vcthClass = Assert.IsType<CSharpStatementIRNode>(@class.Children[2]);
            Assert.Equal(
                @"[Microsoft.AspNetCore.Razor.TagHelpers.HtmlTargetElementAttribute(""tagcloud"")]
public class __Generated__TagCloudViewComponentTagHelper : Microsoft.AspNetCore.Razor.TagHelpers.TagHelper
{
    private readonly global::Microsoft.AspNetCore.Mvc.IViewComponentHelper _helper = null;
    public __Generated__TagCloudViewComponentTagHelper(global::Microsoft.AspNetCore.Mvc.IViewComponentHelper helper)
    {
        _helper = helper;
    }
    [Microsoft.AspNetCore.Razor.TagHelpers.HtmlAttributeNotBoundAttribute, global::Microsoft.AspNetCore.Mvc.ViewFeatures.ViewContextAttribute]
    public global::Microsoft.AspNetCore.Mvc.Rendering.ViewContext ViewContext { get; set; }
    public System.Collections.Generic.Dictionary<System.String, System.Int32> Tags { get; set; }
     = new System.Collections.Generic.Dictionary<System.String, System.Int32>();
    public override async global::System.Threading.Tasks.Task ProcessAsync(Microsoft.AspNetCore.Razor.TagHelpers.TagHelperContext context, Microsoft.AspNetCore.Razor.TagHelpers.TagHelperOutput output)
    {
        (_helper as global::Microsoft.AspNetCore.Mvc.ViewFeatures.IViewContextAware)?.Contextualize(ViewContext);
        var content = await _helper.InvokeAsync(""TagCloud"", new { Tags });
        output.TagName = null;
        output.Content.SetHtmlContent(content);
    }
}
<<<<<<< HEAD
", vcthClass.Content, ignoreLineEndingDifferences: true);
=======
",
                vcthClass.Content,
                ignoreLineEndingDifferences: true);
>>>>>>> 4a20c849
        }

        [Fact]
        public void ViewComponentTagHelperPass_Execute_CreatesViewComponentTagHelper_Nested()
        {
            // Arrange
            var codeDocument = CreateDocument(@"
@addTagHelper *, TestAssembly
<p foo=""17""><tagcloud foo=""17""></p>");

            var tagHelpers = new[]
            {
                new TagHelperDescriptor()
                {
                    AssemblyName = "TestAssembly",
                    TypeName = "PTestTagHelper",
                    TagName = "p",
                    Attributes = new TagHelperAttributeDescriptor[]
                    {
                        new TagHelperAttributeDescriptor()
                        {
                            TypeName = "System.Int32",
                            Name = "Foo",
                        }
                    }
                },
                new TagHelperDescriptor()
                {
                    AssemblyName = "TestAssembly",
                    TypeName = "TestTagHelper",
                    TagName = "tagcloud",
                    Attributes = new TagHelperAttributeDescriptor[]
                    {
                        new TagHelperAttributeDescriptor()
                        {
                            TypeName = "System.Int32",
                            Name = "Foo",
                            PropertyName = "Foo",
                        }
                    }
                }
            };

            tagHelpers[1].PropertyBag.Add(ViewComponentTagHelperDescriptorConventions.ViewComponentNameKey, "TagCloud");

            var engine = CreateEngine(tagHelpers);
            var pass = new ViewComponentTagHelperPass()
            {
                Engine = engine,
            };

            var irDocument = CreateIRDocument(engine, codeDocument);

            var expectedTagHelperName = "PTestTagHelper";
            var expectedVCTHName = "AspNetCore.test_cshtml.__Generated__TagCloudViewComponentTagHelper";

            // Act
            pass.Execute(codeDocument, irDocument);

            // Assert
            var outerTagHelper = FindTagHelperNode(irDocument);
            Assert.Equal(expectedTagHelperName, Assert.IsType<CreateTagHelperIRNode>(outerTagHelper.Children[1]).TagHelperTypeName);
            Assert.Equal(expectedTagHelperName, Assert.IsType<SetTagHelperPropertyIRNode>(outerTagHelper.Children[2]).TagHelperTypeName);

            var vcth = FindTagHelperNode(outerTagHelper.Children[0]);
            Assert.Equal(expectedVCTHName, Assert.IsType<CreateTagHelperIRNode>(vcth.Children[1]).TagHelperTypeName);
            Assert.Equal(expectedVCTHName, Assert.IsType<SetTagHelperPropertyIRNode>(vcth.Children[2]).TagHelperTypeName);


            var @class = FindClassNode(irDocument);
            Assert.Equal(3, @class.Children.Count);

            var vcthClass = Assert.IsType<CSharpStatementIRNode>(@class.Children[2]);
            Assert.Equal(
                @"[Microsoft.AspNetCore.Razor.TagHelpers.HtmlTargetElementAttribute(""tagcloud"")]
public class __Generated__TagCloudViewComponentTagHelper : Microsoft.AspNetCore.Razor.TagHelpers.TagHelper
{
    private readonly global::Microsoft.AspNetCore.Mvc.IViewComponentHelper _helper = null;
    public __Generated__TagCloudViewComponentTagHelper(global::Microsoft.AspNetCore.Mvc.IViewComponentHelper helper)
    {
        _helper = helper;
    }
    [Microsoft.AspNetCore.Razor.TagHelpers.HtmlAttributeNotBoundAttribute, global::Microsoft.AspNetCore.Mvc.ViewFeatures.ViewContextAttribute]
    public global::Microsoft.AspNetCore.Mvc.Rendering.ViewContext ViewContext { get; set; }
    public System.Int32 Foo { get; set; }
    public override async global::System.Threading.Tasks.Task ProcessAsync(Microsoft.AspNetCore.Razor.TagHelpers.TagHelperContext context, Microsoft.AspNetCore.Razor.TagHelpers.TagHelperOutput output)
    {
        (_helper as global::Microsoft.AspNetCore.Mvc.ViewFeatures.IViewContextAware)?.Contextualize(ViewContext);
        var content = await _helper.InvokeAsync(""TagCloud"", new { Foo });
        output.TagName = null;
        output.Content.SetHtmlContent(content);
    }
}
<<<<<<< HEAD
", vcthClass.Content, ignoreLineEndingDifferences: true);
=======
",
                vcthClass.Content,
                ignoreLineEndingDifferences: true);
>>>>>>> 4a20c849
        }

        private RazorCodeDocument CreateDocument(string content)
        {
            using (var stream = new MemoryStream())
            {
                var bytes = Encoding.UTF8.GetBytes(content);
                stream.Write(bytes, 0, bytes.Length);
                stream.Seek(0L, SeekOrigin.Begin);

                var source = RazorSourceDocument.ReadFrom(stream, "test.cshtml");
                return RazorCodeDocument.Create(source);
            }
        }

        private RazorEngine CreateEngine(params TagHelperDescriptor[] tagHelpers)
        {
            return RazorEngine.Create(b =>
            {
                b.Features.Add(new MvcViewDocumentClassifierPass());

                b.Features.Add(new TagHelperFeature(tagHelpers));
            });
        }

        private DocumentIRNode CreateIRDocument(RazorEngine engine, RazorCodeDocument codeDocument)
        {
            for (var i = 0; i < engine.Phases.Count; i++)
            {
                var phase = engine.Phases[i];
                phase.Execute(codeDocument);

                if (phase is IRazorDirectiveClassifierPhase)
                {
                    break;
                }
            }

            return codeDocument.GetIRDocument();
        }

        private ClassDeclarationIRNode FindClassNode(RazorIRNode node)
        {
            var visitor = new ClassDeclarationNodeVisitor();
            visitor.Visit(node);
            return visitor.Node;
        }

        private TagHelperIRNode FindTagHelperNode(RazorIRNode node)
        {
            var visitor = new TagHelperNodeVisitor();
            visitor.Visit(node);
            return visitor.Node;
        }

        private string GetCSharpContent(RazorIRNode node)
        {
            var builder = new StringBuilder();
            for (var i = 0; i < node.Children.Count; i++)
            {
                var child = node.Children[i] as RazorIRToken;
                if (child.Kind == RazorIRToken.TokenKind.CSharp)
                {
                    builder.Append(child.Content);
                }
            }

            return builder.ToString();
        }

        private class ClassDeclarationNodeVisitor : RazorIRNodeWalker
        {
            public ClassDeclarationIRNode Node { get; set; }

            public override void VisitClass(ClassDeclarationIRNode node)
            {
                Node = node;
            }
        }

        private class TagHelperNodeVisitor : RazorIRNodeWalker
        {
            public TagHelperIRNode Node { get; set; }

            public override void VisitTagHelper(TagHelperIRNode node)
            {
                Node = node;
            }
        }

        private class TagHelperFeature : ITagHelperFeature
        {
            public TagHelperFeature(TagHelperDescriptor[] tagHelpers)
            {
                Resolver = new TagHelperDescriptorResolver(tagHelpers);
            }

            public RazorEngine Engine { get; set; }

            public ITagHelperDescriptorResolver Resolver { get; }
        }

        private class TagHelperDescriptorResolver : ITagHelperDescriptorResolver
        {
            public TagHelperDescriptorResolver(TagHelperDescriptor[] tagHelpers)
            {
                TagHelpers = tagHelpers;
            }

            public TagHelperDescriptor[] TagHelpers { get; }

            public IEnumerable<TagHelperDescriptor> Resolve(IList<RazorDiagnostic> errors)
            {
                return TagHelpers;
            }
        }
    }
}<|MERGE_RESOLUTION|>--- conflicted
+++ resolved
@@ -131,13 +131,9 @@
         output.Content.SetHtmlContent(content);
     }
 }
-<<<<<<< HEAD
-", vcthClass.Content, ignoreLineEndingDifferences: true);
-=======
 ",
                 vcthClass.Content,
                 ignoreLineEndingDifferences: true);
->>>>>>> 4a20c849
         }
 
         [Fact]
@@ -220,13 +216,9 @@
         output.Content.SetHtmlContent(content);
     }
 }
-<<<<<<< HEAD
-", vcthClass.Content, ignoreLineEndingDifferences: true);
-=======
 ",
                 vcthClass.Content,
                 ignoreLineEndingDifferences: true);
->>>>>>> 4a20c849
         }
 
         [Fact]
@@ -320,13 +312,9 @@
         output.Content.SetHtmlContent(content);
     }
 }
-<<<<<<< HEAD
-", vcthClass.Content, ignoreLineEndingDifferences: true);
-=======
 ",
                 vcthClass.Content,
                 ignoreLineEndingDifferences: true);
->>>>>>> 4a20c849
         }
 
         private RazorCodeDocument CreateDocument(string content)
